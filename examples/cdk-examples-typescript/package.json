{
  "name": "cdk-examples-typescript",
  "version": "0.13.0",
  "description": "A bunch of CDK examples",
  "private": true,
  "scripts": {
    "build": "cdk-build",
    "watch": "cdk-watch",
    "lint": "cdk-lint",
    "test": "cdk-test",
    "cdk": "cdk",
    "pkglint": "pkglint -f"
  },
  "author": {
    "name": "Amazon Web Services",
    "url": "https://aws.amazon.com",
    "organization": true
  },
  "license": "Apache-2.0",
  "devDependencies": {
    "aws-cdk": "^0.13.0",
    "cdk-build-tools": "^0.13.0",
    "pkglint": "^0.13.0"
  },
  "dependencies": {
<<<<<<< HEAD
    "@aws-cdk/aws-autoscaling": "^0.12.0",
    "@aws-cdk/aws-cloudformation": "^0.12.0",
    "@aws-cdk/aws-cognito": "^0.12.0",
    "@aws-cdk/aws-dynamodb": "^0.12.0",
    "@aws-cdk/aws-ec2": "^0.12.0",
    "@aws-cdk/aws-ecs": "^0.12.0",
    "@aws-cdk/aws-elasticloadbalancing": "^0.12.0",
    "@aws-cdk/aws-elasticloadbalancingv2": "^0.12.0",
    "@aws-cdk/aws-iam": "^0.12.0",
    "@aws-cdk/aws-lambda": "^0.12.0",
    "@aws-cdk/aws-neptune": "^0.12.0",
    "@aws-cdk/aws-rds": "^0.12.0",
    "@aws-cdk/aws-s3": "^0.12.0",
    "@aws-cdk/aws-sns": "^0.12.0",
    "@aws-cdk/aws-sqs": "^0.12.0",
    "@aws-cdk/cdk": "^0.12.0",
    "@aws-cdk/runtime-values": "^0.12.0"
=======
    "@aws-cdk/aws-autoscaling": "^0.13.0",
    "@aws-cdk/aws-cloudformation": "^0.13.0",
    "@aws-cdk/aws-cognito": "^0.13.0",
    "@aws-cdk/aws-dynamodb": "^0.13.0",
    "@aws-cdk/aws-ec2": "^0.13.0",
    "@aws-cdk/aws-elasticloadbalancing": "^0.13.0",
    "@aws-cdk/aws-iam": "^0.13.0",
    "@aws-cdk/aws-lambda": "^0.13.0",
    "@aws-cdk/aws-neptune": "^0.13.0",
    "@aws-cdk/aws-rds": "^0.13.0",
    "@aws-cdk/aws-s3": "^0.13.0",
    "@aws-cdk/aws-sns": "^0.13.0",
    "@aws-cdk/aws-sqs": "^0.13.0",
    "@aws-cdk/cdk": "^0.13.0",
    "@aws-cdk/runtime-values": "^0.13.0"
>>>>>>> 0b7ed8e5
  },
  "repository": {
    "url": "https://github.com/awslabs/aws-cdk.git",
    "type": "git"
  },
  "keywords": [
    "aws",
    "cdk"
  ],
  "homepage": "https://github.com/awslabs/aws-cdk"
}<|MERGE_RESOLUTION|>--- conflicted
+++ resolved
@@ -23,31 +23,14 @@
     "pkglint": "^0.13.0"
   },
   "dependencies": {
-<<<<<<< HEAD
-    "@aws-cdk/aws-autoscaling": "^0.12.0",
-    "@aws-cdk/aws-cloudformation": "^0.12.0",
-    "@aws-cdk/aws-cognito": "^0.12.0",
-    "@aws-cdk/aws-dynamodb": "^0.12.0",
-    "@aws-cdk/aws-ec2": "^0.12.0",
-    "@aws-cdk/aws-ecs": "^0.12.0",
-    "@aws-cdk/aws-elasticloadbalancing": "^0.12.0",
-    "@aws-cdk/aws-elasticloadbalancingv2": "^0.12.0",
-    "@aws-cdk/aws-iam": "^0.12.0",
-    "@aws-cdk/aws-lambda": "^0.12.0",
-    "@aws-cdk/aws-neptune": "^0.12.0",
-    "@aws-cdk/aws-rds": "^0.12.0",
-    "@aws-cdk/aws-s3": "^0.12.0",
-    "@aws-cdk/aws-sns": "^0.12.0",
-    "@aws-cdk/aws-sqs": "^0.12.0",
-    "@aws-cdk/cdk": "^0.12.0",
-    "@aws-cdk/runtime-values": "^0.12.0"
-=======
     "@aws-cdk/aws-autoscaling": "^0.13.0",
     "@aws-cdk/aws-cloudformation": "^0.13.0",
     "@aws-cdk/aws-cognito": "^0.13.0",
     "@aws-cdk/aws-dynamodb": "^0.13.0",
     "@aws-cdk/aws-ec2": "^0.13.0",
+    "@aws-cdk/aws-ecs": "^0.13.0",
     "@aws-cdk/aws-elasticloadbalancing": "^0.13.0",
+    "@aws-cdk/aws-elasticloadbalancingv2": "^0.13.0",
     "@aws-cdk/aws-iam": "^0.13.0",
     "@aws-cdk/aws-lambda": "^0.13.0",
     "@aws-cdk/aws-neptune": "^0.13.0",
@@ -57,7 +40,6 @@
     "@aws-cdk/aws-sqs": "^0.13.0",
     "@aws-cdk/cdk": "^0.13.0",
     "@aws-cdk/runtime-values": "^0.13.0"
->>>>>>> 0b7ed8e5
   },
   "repository": {
     "url": "https://github.com/awslabs/aws-cdk.git",
