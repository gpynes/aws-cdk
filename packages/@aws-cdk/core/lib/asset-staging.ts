--- conflicted
+++ resolved
@@ -179,8 +179,7 @@
     ];
 
     try {
-<<<<<<< HEAD
-      process.stderr.write(`Bundling asset ${this.node.path}...\n`);
+      process.stderr.write(`Bundling asset ${this.construct.path}...\n`);
 
       if (options.local?.tryBundle(bundleDir)) {
         return bundleDir;
@@ -188,11 +187,6 @@
 
       options.docker.image._run({
         command: options.docker.command,
-=======
-      process.stderr.write(`Bundling asset ${this.construct.path}...\n`);
-      options.image._run({
-        command: options.command,
->>>>>>> ae9ed620
         user,
         volumes,
         environment: options.docker.environment,
