--- conflicted
+++ resolved
@@ -24,13 +24,8 @@
       throw new Error(`DynamoDB Streams must be enabled on the table ${this.table.node.path}`);
     }
 
-<<<<<<< HEAD
-    const eventSourceMapping = target.addEventSourceMapping(`DynamoDBEventSource:${this.table.construct.uniqueId}`,
+    const eventSourceMapping = target.addEventSourceMapping(`DynamoDBEventSource:${this.table.node.uniqueId}`,
       this.enrichMappingOptions({ eventSourceArn: this.table.tableStreamArn }),
-=======
-    const eventSourceMapping = target.addEventSourceMapping(`DynamoDBEventSource:${this.table.node.uniqueId}`,
-      this.enrichMappingOptions({eventSourceArn: this.table.tableStreamArn}),
->>>>>>> ce34c036
     );
     this._eventSourceMappingId = eventSourceMapping.eventSourceMappingId;
 
