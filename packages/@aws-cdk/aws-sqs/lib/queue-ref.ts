--- conflicted
+++ resolved
@@ -5,17 +5,7 @@
 import cdk = require('@aws-cdk/cdk');
 import { QueuePolicy } from './policy';
 
-export interface IQueue extends s3n.IBucketNotificationDestination, autoscaling_api.ILifecycleHookTarget {
-  /**
-   * Local logical ID.
-   */
-  readonly id: string;
-
-  /**
-   * Unique logical ID.
-   */
-  readonly uniqueId: string;
-
+export interface IQueue extends cdk.IConstruct, s3n.IBucketNotificationDestination, autoscaling_api.ILifecycleHookTarget {
   /**
    * The ARN of this queue
    */
@@ -308,30 +298,4 @@
    * KMS encryption key, if this queue is server-side encrypted by a KMS key.
    */
   keyArn?: string;
-<<<<<<< HEAD
-}
-
-/**
- * A queue that has been imported
- */
-class ImportedQueue extends QueueRef {
-  public readonly queueArn: string;
-  public readonly queueUrl: string;
-  public readonly encryptionMasterKey?: kms.EncryptionKeyRef;
-
-  protected readonly autoCreatePolicy = false;
-
-  constructor(scope: cdk.Construct, scid: string, props: QueueRefProps) {
-    super(scope, scid);
-    this.queueArn = props.queueArn;
-    this.queueUrl = props.queueUrl;
-
-    if (props.keyArn) {
-      this.encryptionMasterKey = kms.EncryptionKey.import(this, 'Key', {
-        keyArn: props.keyArn
-      });
-    }
-  }
-=======
->>>>>>> 9c91b20f
 }