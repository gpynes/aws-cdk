import * as cxschema from '@aws-cdk/cloud-assembly-schema';
import {
  ConcreteDependable, Construct, ContextProvider, DependableTrait, IConstruct,
  IDependable, IResource, Lazy, Resource, Stack, Tag, Token,
} from '@aws-cdk/core';
import * as cxapi from '@aws-cdk/cx-api';
import {
  CfnEIP, CfnInternetGateway, CfnNatGateway, CfnRoute, CfnRouteTable, CfnSubnet,
  CfnSubnetRouteTableAssociation, CfnVPC, CfnVPCGatewayAttachment, CfnVPNGatewayRoutePropagation,
} from './ec2.generated';
import { NatProvider } from './nat';
import { INetworkAcl, NetworkAcl, SubnetNetworkAclAssociation } from './network-acl';
import { NetworkBuilder } from './network-util';
import { allRouteTableIds, defaultSubnetName, flatten, ImportSubnetGroup, subnetGroupNameFromConstructId, subnetId } from './util';
import { GatewayVpcEndpoint, GatewayVpcEndpointAwsService, GatewayVpcEndpointOptions, InterfaceVpcEndpoint, InterfaceVpcEndpointOptions } from './vpc-endpoint';
import { FlowLog, FlowLogOptions, FlowLogResourceType } from './vpc-flow-logs';
import { VpcLookupOptions } from './vpc-lookup';
import { EnableVpnGatewayOptions, VpnConnection, VpnConnectionOptions, VpnConnectionType, VpnGateway } from './vpn';

const VPC_SUBNET_SYMBOL = Symbol.for('@aws-cdk/aws-ec2.VpcSubnet');

export interface ISubnet extends IResource {
  /**
   * The Availability Zone the subnet is located in
   */
  readonly availabilityZone: string;

  /**
   * The subnetId for this particular subnet
   * @attribute
   */
  readonly subnetId: string;

  /**
   * Dependable that can be depended upon to force internet connectivity established on the VPC
   */
  readonly internetConnectivityEstablished: IDependable;

  /**
   * The route table for this subnet
   */
  readonly routeTable: IRouteTable;

  /**
   * Associate a Network ACL with this subnet
   *
   * @param acl The Network ACL to associate
   */
  associateNetworkAcl(id: string, acl: INetworkAcl): void;
}

/**
 * An abstract route table
 */
export interface IRouteTable {
  /**
   * Route table ID
   */
  readonly routeTableId: string;
}

export interface IVpc extends IResource {
  /**
   * Identifier for this VPC
   * @attribute
   */
  readonly vpcId: string;

  /**
   * CIDR range for this VPC
   *
   * @attribute
   */
  readonly vpcCidrBlock: string;

  /**
   * List of public subnets in this VPC
   */
  readonly publicSubnets: ISubnet[];

  /**
   * List of private subnets in this VPC
   */
  readonly privateSubnets: ISubnet[];

  /**
   * List of isolated subnets in this VPC
   */
  readonly isolatedSubnets: ISubnet[];

  /**
   * AZs for this VPC
   */
  readonly availabilityZones: string[];

  /**
   * Identifier for the VPN gateway
   */
  readonly vpnGatewayId?: string;

  /**
   * Dependable that can be depended upon to force internet connectivity established on the VPC
   */
  readonly internetConnectivityEstablished: IDependable;

  /**
   * Return information on the subnets appropriate for the given selection strategy
   *
   * Requires that at least one subnet is matched, throws a descriptive
   * error message otherwise.
   */
  selectSubnets(selection?: SubnetSelection): SelectedSubnets;

  /**
   * Adds a VPN Gateway to this VPC
   */
  enableVpnGateway(options: EnableVpnGatewayOptions): void;

  /**
   * Adds a new VPN connection to this VPC
   */
  addVpnConnection(id: string, options: VpnConnectionOptions): VpnConnection;

  /**
   * Adds a new gateway endpoint to this VPC
   */
  addGatewayEndpoint(id: string, options: GatewayVpcEndpointOptions): GatewayVpcEndpoint

  /**
   * Adds a new interface endpoint to this VPC
   */
  addInterfaceEndpoint(id: string, options: InterfaceVpcEndpointOptions): InterfaceVpcEndpoint

  /**
   * Adds a new Flow Log to this VPC
   */
  addFlowLog(id: string, options?: FlowLogOptions): FlowLog
}

/**
 * The type of Subnet
 */
export enum SubnetType {
  /**
   * Isolated Subnets do not route traffic to the Internet (in this VPC).
   *
   * This can be good for subnets with RDS or Elasticache instances,
   * or which route Internet traffic through a peer VPC.
   */
  ISOLATED = 'Isolated',

  /**
   * Subnet that routes to the internet, but not vice versa.
   *
   * Instances in a private subnet can connect to the Internet, but will not
   * allow connections to be initiated from the Internet. Internet traffic will
   * be routed via a NAT Gateway.
   *
   * Normally a Private subnet will use a NAT gateway in the same AZ, but
   * if `natGateways` is used to reduce the number of NAT gateways, a NAT
   * gateway from another AZ will be used instead.
   */
  PRIVATE = 'Private',

  /**
   * Subnet connected to the Internet
   *
   * Instances in a Public subnet can connect to the Internet and can be
   * connected to from the Internet as long as they are launched with public
   * IPs (controlled on the AutoScalingGroup or other constructs that launch
   * instances).
   *
   * Public subnets route outbound traffic via an Internet Gateway.
   */
  PUBLIC = 'Public'
}

/**
 * Customize subnets that are selected for placement of ENIs
 *
 * Constructs that allow customization of VPC placement use parameters of this
 * type to provide placement settings.
 *
 * By default, the instances are placed in the private subnets.
 */
export interface SubnetSelection {
  /**
   * Select all subnets of the given type
   *
   * At most one of `subnetType` and `subnetGroupName` can be supplied.
   *
   * @default SubnetType.PRIVATE (or ISOLATED or PUBLIC if there are no PRIVATE subnets)
   */
  readonly subnetType?: SubnetType;

  /**
   * Select subnets only in the given AZs.
   *
   * @default no filtering on AZs is done
   */
  readonly availabilityZones?: string[];

  /**
   * Select the subnet group with the given name
   *
   * Select the subnet group with the given name. This only needs
   * to be used if you have multiple subnet groups of the same type
   * and you need to distinguish between them. Otherwise, prefer
   * `subnetType`.
   *
   * This field does not select individual subnets, it selects all subnets that
   * share the given subnet group name. This is the name supplied in
   * `subnetConfiguration`.
   *
   * At most one of `subnetType` and `subnetGroupName` can be supplied.
   *
   * @default - Selection by type instead of by name
   */
  readonly subnetGroupName?: string;

  /**
   * Alias for `subnetGroupName`
   *
   * Select the subnet group with the given name. This only needs
   * to be used if you have multiple subnet groups of the same type
   * and you need to distinguish between them.
   *
   * @deprecated Use `subnetGroupName` instead
   */
  readonly subnetName?: string;

  /**
   * If true, return at most one subnet per AZ
   *
   * @default false
   */
  readonly onePerAz?: boolean;

  /**
   * Explicitly select individual subnets
   *
   * Use this if you don't want to automatically use all subnets in
   * a group, but have a need to control selection down to
   * individual subnets.
   *
   * Cannot be specified together with `subnetType` or `subnetGroupName`.
   *
   * @default - Use all subnets in a selected group (all private subnets by default)
   */
  readonly subnets?: ISubnet[]
}

/**
 * Result of selecting a subset of subnets from a VPC
 */
export interface SelectedSubnets {
  /**
   * The subnet IDs
   */
  readonly subnetIds: string[];

  /**
   * The respective AZs of each subnet
   */
  readonly availabilityZones: string[];

  /**
   * Dependency representing internet connectivity for these subnets
   */
  readonly internetConnectivityEstablished: IDependable;

  /**
   * Selected subnet objects
   */
  readonly subnets: ISubnet[];

  /**
   * Whether any of the given subnets are from the VPC's public subnets.
   */
  readonly hasPublic: boolean;
}

/**
 * A new or imported VPC
 */
abstract class VpcBase extends Resource implements IVpc {

  /**
   * Identifier for this VPC
   */
  public abstract readonly vpcId: string;

  /**
   * CIDR range for this VPC
   */
  public abstract readonly vpcCidrBlock: string;

  /**
   * List of public subnets in this VPC
   */
  public abstract readonly publicSubnets: ISubnet[];

  /**
   * List of private subnets in this VPC
   */
  public abstract readonly privateSubnets: ISubnet[];

  /**
   * List of isolated subnets in this VPC
   */
  public abstract readonly isolatedSubnets: ISubnet[];

  /**
   * AZs for this VPC
   */
  public abstract readonly availabilityZones: string[];

  /**
   * Dependencies for internet connectivity
   */
  public abstract readonly internetConnectivityEstablished: IDependable;

  /**
   * Dependencies for NAT connectivity
   *
   * @deprecated - This value is no longer used.
   */
  protected readonly natDependencies = new Array<IConstruct>();

  /**
   * If this is set to true, don't error out on trying to select subnets
   */
  protected incompleteSubnetDefinition: boolean = false;

  /**
   * Mutable private field for the vpnGatewayId
   *
   * @internal
   */
  protected _vpnGatewayId?: string;

  /**
   * Returns IDs of selected subnets
   */
  public selectSubnets(selection: SubnetSelection = {}): SelectedSubnets {
    const subnets = this.selectSubnetObjects(selection);
    const pubs = new Set(this.publicSubnets);

    return {
      subnetIds: subnets.map(s => s.subnetId),
      availabilityZones: subnets.map(s => s.availabilityZone),
      internetConnectivityEstablished: tap(new CompositeDependable(), d => subnets.forEach(s => d.add(s.internetConnectivityEstablished))),
      subnets,
      hasPublic: subnets.some(s => pubs.has(s)),
    };
  }

  /**
   * Adds a VPN Gateway to this VPC
   */
  public enableVpnGateway(options: EnableVpnGatewayOptions): void {
    if (this.vpnGatewayId) {
      throw new Error('The VPN Gateway has already been enabled.');
    }

    const vpnGateway = new VpnGateway(this, 'VpnGateway', {
      amazonSideAsn: options.amazonSideAsn,
      type: VpnConnectionType.IPSEC_1,
    });

    this._vpnGatewayId = vpnGateway.gatewayId;

    const attachment = new CfnVPCGatewayAttachment(this, 'VPCVPNGW', {
      vpcId: this.vpcId,
      vpnGatewayId: this._vpnGatewayId,
    });

    // Propagate routes on route tables associated with the right subnets
    const vpnRoutePropagation = options.vpnRoutePropagation ?? [{}];
    const routeTableIds = allRouteTableIds(flatten(vpnRoutePropagation.map(s => this.selectSubnets(s).subnets)));

    if (routeTableIds.length === 0) {
      this.node.addError(`enableVpnGateway: no subnets matching selection: '${JSON.stringify(vpnRoutePropagation)}'. Select other subnets to add routes to.`);
    }

    const routePropagation = new CfnVPNGatewayRoutePropagation(this, 'RoutePropagation', {
      routeTableIds,
      vpnGatewayId: this._vpnGatewayId,
    });
    // The AWS::EC2::VPNGatewayRoutePropagation resource cannot use the VPN gateway
    // until it has successfully attached to the VPC.
    // See https://docs.aws.amazon.com/AWSCloudFormation/latest/UserGuide/aws-resource-ec2-vpn-gatewayrouteprop.html
    routePropagation.node.addDependency(attachment);
  }

  /**
   * Adds a new VPN connection to this VPC
   */
  public addVpnConnection(id: string, options: VpnConnectionOptions): VpnConnection {
    return new VpnConnection(this, id, {
      vpc: this,
      ...options,
    });
  }

  /**
   * Adds a new interface endpoint to this VPC
   */
  public addInterfaceEndpoint(id: string, options: InterfaceVpcEndpointOptions): InterfaceVpcEndpoint {
    return new InterfaceVpcEndpoint(this, id, {
      vpc: this,
      ...options,
    });
  }

  /**
   * Adds a new gateway endpoint to this VPC
   */
  public addGatewayEndpoint(id: string, options: GatewayVpcEndpointOptions): GatewayVpcEndpoint {
    return new GatewayVpcEndpoint(this, id, {
      vpc: this,
      ...options,
    });
  }

  /**
   * Adds a new flow log to this VPC
   */
  public addFlowLog(id: string, options?: FlowLogOptions): FlowLog {
    return new FlowLog(this, id, {
      resourceType: FlowLogResourceType.fromVpc(this),
      ...options,
    });
  }

  /**
   * Returns the id of the VPN Gateway (if enabled)
   */
  public get vpnGatewayId(): string | undefined {
    return this._vpnGatewayId;
  }

  /**
   * Return the subnets appropriate for the placement strategy
   */
  protected selectSubnetObjects(selection: SubnetSelection = {}): ISubnet[] {
    selection = this.reifySelectionDefaults(selection);

    if (selection.subnets !== undefined) {
      return selection.subnets;
    }

    let subnets;

    if (selection.subnetGroupName !== undefined) { // Select by name
      subnets = this.selectSubnetObjectsByName(selection.subnetGroupName);

    } else { // Or specify by type
      const type = selection.subnetType || SubnetType.PRIVATE;
      subnets = this.selectSubnetObjectsByType(type);
    }

    if (selection.availabilityZones !== undefined) { // Filter by AZs, if specified
      subnets = retainByAZ(subnets, selection.availabilityZones);
    }

    if (!!selection.onePerAz && subnets.length > 0) { // Ensure one per AZ if specified
      subnets = retainOnePerAz(subnets);
    }

    return subnets;
  }

  private selectSubnetObjectsByName(groupName: string) {
    const allSubnets = [...this.publicSubnets, ...this.privateSubnets, ...this.isolatedSubnets];
    const subnets = allSubnets.filter(s => subnetGroupNameFromConstructId(s) === groupName);

    if (subnets.length === 0 && !this.incompleteSubnetDefinition) {
      const names = Array.from(new Set(allSubnets.map(subnetGroupNameFromConstructId)));
      throw new Error(`There are no subnet groups with name '${groupName}' in this VPC. Available names: ${names}`);
    }

    return subnets;
  }

  private selectSubnetObjectsByType(subnetType: SubnetType) {
    const allSubnets = {
      [SubnetType.ISOLATED]: this.isolatedSubnets,
      [SubnetType.PRIVATE]: this.privateSubnets,
      [SubnetType.PUBLIC]: this.publicSubnets,
    };

    const subnets = allSubnets[subnetType];

    // Force merge conflict here with https://github.com/aws/aws-cdk/pull/4089
    // see ImportedVpc

    if (subnets.length === 0 && !this.incompleteSubnetDefinition) {
      const availableTypes = Object.entries(allSubnets).filter(([_, subs]) => subs.length > 0).map(([typeName, _]) => typeName);
      throw new Error(`There are no '${subnetType}' subnet groups in this VPC. Available types: ${availableTypes}`);
    }

    return subnets;
  }

  /**
   * Validate the fields in a SubnetSelection object, and reify defaults if necessary
   *
   * In case of default selection, select the first type of PRIVATE, ISOLATED,
   * PUBLIC (in that order) that has any subnets.
   */
  private reifySelectionDefaults(placement: SubnetSelection): SubnetSelection {
    if (placement.subnetName !== undefined) {
      if (placement.subnetGroupName !== undefined) {
        throw new Error('Please use only \'subnetGroupName\' (\'subnetName\' is deprecated and has the same behavior)');
      }
      placement = { ...placement, subnetGroupName: placement.subnetName };
    }

    const exclusiveSelections: Array<keyof SubnetSelection> = ['subnets', 'subnetType', 'subnetGroupName'];
    const providedSelections = exclusiveSelections.filter(key => placement[key] !== undefined);
    if (providedSelections.length > 1) {
      throw new Error(`Only one of '${providedSelections}' can be supplied to subnet selection.`);
    }

    if (placement.subnetType === undefined && placement.subnetGroupName === undefined && placement.subnets === undefined) {
      // Return default subnet type based on subnets that actually exist
      if (this.privateSubnets.length > 0) {
        return {
          subnetType: SubnetType.PRIVATE,
          onePerAz: placement.onePerAz,
          availabilityZones: placement.availabilityZones,
        };
      }
      if (this.isolatedSubnets.length > 0) {
        return {
          subnetType: SubnetType.ISOLATED,
          onePerAz: placement.onePerAz,
          availabilityZones: placement.availabilityZones,
        };
      }
      return {
        subnetType: SubnetType.PUBLIC,
        onePerAz: placement.onePerAz,
        availabilityZones: placement.availabilityZones,
      };
    }

    return placement;
  }
}

function retainByAZ(subnets: ISubnet[], azs: string[]): ISubnet[] {
  return subnets.filter(s => azs.includes(s.availabilityZone));
}

function retainOnePerAz(subnets: ISubnet[]): ISubnet[] {
  const azsSeen = new Set<string>();
  return subnets.filter(subnet => {
    if (azsSeen.has(subnet.availabilityZone)) { return false; }
    azsSeen.add(subnet.availabilityZone);
    return true;
  });
}

/**
 * Properties that reference an external Vpc
 */
export interface VpcAttributes {
  /**
   * VPC's identifier
   */
  readonly vpcId: string;

  /**
   * VPC's CIDR range
   *
   * @default - Retrieving the CIDR from the VPC will fail
   */
  readonly vpcCidrBlock?: string;

  /**
   * List of availability zones for the subnets in this VPC.
   */
  readonly availabilityZones: string[];

  /**
   * List of public subnet IDs
   *
   * Must be undefined or match the availability zones in length and order.
   */
  readonly publicSubnetIds?: string[];

  /**
   * List of names for the public subnets
   *
   * Must be undefined or have a name for every public subnet group.
   */
  readonly publicSubnetNames?: string[];

  /**
   * List of IDs of routing tables for the public subnets.
   *
   * Must be undefined or have a name for every public subnet group.
   */
  readonly publicSubnetRouteTableIds?: string[];

  /**
   * List of private subnet IDs
   *
   * Must be undefined or match the availability zones in length and order.
   */
  readonly privateSubnetIds?: string[];

  /**
   * List of names for the private subnets
   *
   * Must be undefined or have a name for every private subnet group.
   */
  readonly privateSubnetNames?: string[];

  /**
   * List of IDs of routing tables for the private subnets.
   *
   * Must be undefined or have a name for every private subnet group.
   */
  readonly privateSubnetRouteTableIds?: string[];

  /**
   * List of isolated subnet IDs
   *
   * Must be undefined or match the availability zones in length and order.
   */
  readonly isolatedSubnetIds?: string[];

  /**
   * List of names for the isolated subnets
   *
   * Must be undefined or have a name for every isolated subnet group.
   */
  readonly isolatedSubnetNames?: string[];

  /**
   * List of IDs of routing tables for the isolated subnets.
   *
   * Must be undefined or have a name for every isolated subnet group.
   */
  readonly isolatedSubnetRouteTableIds?: string[];

  /**
   * VPN gateway's identifier
   */
  readonly vpnGatewayId?: string;
}

export interface SubnetAttributes {
  /**
   * The Availability Zone the subnet is located in
   *
   * @default - No AZ information, cannot use AZ selection features
   */
  readonly availabilityZone?: string;

  /**
   * The subnetId for this particular subnet
   */
  readonly subnetId: string;

  /**
   * The ID of the route table for this particular subnet
   *
   * @default - No route table information, cannot create VPC endpoints
   */
  readonly routeTableId?: string;
}

/**
 * Name tag constant
 */
const NAME_TAG: string = 'Name';

/**
 * Configuration for Vpc
 */
export interface VpcProps {

  /**
   * The CIDR range to use for the VPC, e.g. '10.0.0.0/16'.
   *
   * Should be a minimum of /28 and maximum size of /16. The range will be
   * split across all subnets per Availability Zone.
   *
   * @default Vpc.DEFAULT_CIDR_RANGE
   */
  readonly cidr?: string;

  /**
   * Indicates whether the instances launched in the VPC get public DNS hostnames.
   *
   * If this attribute is true, instances in the VPC get public DNS hostnames,
   * but only if the enableDnsSupport attribute is also set to true.
   *
   * @default true
   */
  readonly enableDnsHostnames?: boolean;

  /**
   * Indicates whether the DNS resolution is supported for the VPC.
   *
   * If this attribute is false, the Amazon-provided DNS server in the VPC that
   * resolves public DNS hostnames to IP addresses is not enabled. If this
   * attribute is true, queries to the Amazon provided DNS server at the
   * 169.254.169.253 IP address, or the reserved IP address at the base of the
   * VPC IPv4 network range plus two will succeed.
   *
   * @default true
   */
  readonly enableDnsSupport?: boolean;

  /**
   * The default tenancy of instances launched into the VPC.
   *
   * By setting this to dedicated tenancy, instances will be launched on
   * hardware dedicated to a single AWS customer, unless specifically specified
   * at instance launch time. Please note, not all instance types are usable
   * with Dedicated tenancy.
   *
   * @default DefaultInstanceTenancy.Default (shared) tenancy
   */
  readonly defaultInstanceTenancy?: DefaultInstanceTenancy;

  /**
   * Define the maximum number of AZs to use in this region
   *
   * If the region has more AZs than you want to use (for example, because of
   * EIP limits), pick a lower number here. The AZs will be sorted and picked
   * from the start of the list.
   *
   * If you pick a higher number than the number of AZs in the region, all AZs
   * in the region will be selected. To use "all AZs" available to your
   * account, use a high number (such as 99).
   *
   * Be aware that environment-agnostic stacks will be created with access to
   * only 2 AZs, so to use more than 2 AZs, be sure to specify the account and
   * region on your stack.
   *
   * @default 3
   */
  readonly maxAzs?: number;

  /**
   * The number of NAT Gateways/Instances to create.
   *
   * The type of NAT gateway or instance will be determined by the
   * `natGatewayProvider` parameter.
   *
   * You can set this number lower than the number of Availability Zones in your
   * VPC in order to save on NAT cost. Be aware you may be charged for
   * cross-AZ data traffic instead.
   *
   * @default - One NAT gateway/instance per Availability Zone
   */
  readonly natGateways?: number;

  /**
   * Configures the subnets which will have NAT Gateways/Instances
   *
   * You can pick a specific group of subnets by specifying the group name;
   * the picked subnets must be public subnets.
   *
   * Only necessary if you have more than one public subnet group.
   *
   * @default - All public subnets.
   */
  readonly natGatewaySubnets?: SubnetSelection;

  /**
   * What type of NAT provider to use
   *
   * Select between NAT gateways or NAT instances. NAT gateways
   * may not be available in all AWS regions.
   *
   * @default NatProvider.gateway()
   * @experimental
   */
  readonly natGatewayProvider?: NatProvider;

  /**
   * Configure the subnets to build for each AZ
   *
   * Each entry in this list configures a Subnet Group; each group will contain a
   * subnet for each Availability Zone.
   *
   * For example, if you want 1 public subnet, 1 private subnet, and 1 isolated
   * subnet in each AZ provide the following:
   *
   * ```ts
   * new ec2.Vpc(this, 'VPC', {
   *   subnetConfiguration: [
   *      {
   *        cidrMask: 24,
   *        name: 'ingress',
   *        subnetType: ec2.SubnetType.PUBLIC,
   *      },
   *      {
   *        cidrMask: 24,
   *        name: 'application',
   *        subnetType: ec2.SubnetType.PRIVATE,
   *      },
   *      {
   *        cidrMask: 28,
   *        name: 'rds',
   *        subnetType: ec2.SubnetType.ISOLATED,
   *      }
   *   ]
   * });
   * ```
   *
   * @default - The VPC CIDR will be evenly divided between 1 public and 1
   * private subnet per AZ.
   */
  readonly subnetConfiguration?: SubnetConfiguration[];

  /**
   * Indicates whether a VPN gateway should be created and attached to this VPC.
   *
   * @default - true when vpnGatewayAsn or vpnConnections is specified
   */
  readonly vpnGateway?: boolean;

  /**
   * The private Autonomous System Number (ASN) for the VPN gateway.
   *
   * @default - Amazon default ASN.
   */
  readonly vpnGatewayAsn?: number;

  /**
   * VPN connections to this VPC.
   *
   * @default - No connections.
   */
  readonly vpnConnections?: { [id: string]: VpnConnectionOptions }

  /**
   * Where to propagate VPN routes.
   *
   * @default - On the route tables associated with private subnets. If no
   * private subnets exists, isolated subnets are used. If no isolated subnets
   * exists, public subnets are used.
   */
  readonly vpnRoutePropagation?: SubnetSelection[]

  /**
   * Gateway endpoints to add to this VPC.
   *
   * @default - None.
   */
  readonly gatewayEndpoints?: { [id: string]: GatewayVpcEndpointOptions }

  /**
   * Flow logs to add to this VPC.
   *
   * @default - No flow logs.
   */
  readonly flowLogs?: { [id: string]: FlowLogOptions }
}

/**
 * The default tenancy of instances launched into the VPC.
 */
export enum DefaultInstanceTenancy {
  /**
   * Instances can be launched with any tenancy.
   */
  DEFAULT = 'default',

  /**
   * Any instance launched into the VPC automatically has dedicated tenancy, unless you launch it with the default tenancy.
   */
  DEDICATED = 'dedicated'
}

/**
 * Specify configuration parameters for a single subnet group in a VPC.
 */
export interface SubnetConfiguration {
  /**
   * The number of leading 1 bits in the routing mask.
   *
   * The number of available IP addresses in each subnet of this group
   * will be equal to `2^(32 - cidrMask) - 2`.
   *
   * Valid values are `16--28`.
   *
   * @default - Available IP space is evenly divided across subnets.
   */
  readonly cidrMask?: number;

  /**
   * The type of Subnet to configure.
   *
   * The Subnet type will control the ability to route and connect to the
   * Internet.
   */
  readonly subnetType: SubnetType;

  /**
   * Logical name for the subnet group.
   *
   * This name can be used when selecting VPC subnets to distinguish
   * between different subnet groups of the same type.
   */
  readonly name: string;

  /**
   * Controls if subnet IP space needs to be reserved.
   *
   * When true, the IP space for the subnet is reserved but no actual
   * resources are provisioned. This space is only dependent on the
   * number of availibility zones and on `cidrMask` - all other subnet
   * properties are ignored.
   *
   * @default false
   */
  readonly reserved?: boolean;
}

/**
 * Define an AWS Virtual Private Cloud
 *
 * See the package-level documentation of this package for an overview
 * of the various dimensions in which you can configure your VPC.
 *
 * For example:
 *
 * ```ts
 * const vpc = new ec2.Vpc(this, 'TheVPC', {
 *   cidr: "10.0.0.0/16"
 * })
 *
 * // Iterate the private subnets
 * const selection = vpc.selectSubnets({
 *   subnetType: ec2.SubnetType.PRIVATE
 * });
 *
 * for (const subnet of selection.subnets) {
 *   // ...
 * }
 * ```
 *
 * @resource AWS::EC2::VPC
 */
export class Vpc extends VpcBase {
  /**
   * The default CIDR range used when creating VPCs.
   * This can be overridden using VpcProps when creating a VPCNetwork resource.
   * e.g. new VpcResource(this, { cidr: '192.168.0.0./16' })
   */
  public static readonly DEFAULT_CIDR_RANGE: string = '10.0.0.0/16';

  /**
   * The default subnet configuration
   *
   * 1 Public and 1 Private subnet per AZ evenly split
   */
  public static readonly DEFAULT_SUBNETS: SubnetConfiguration[] = [
    {
      subnetType: SubnetType.PUBLIC,
      name: defaultSubnetName(SubnetType.PUBLIC),
    },
    {
      subnetType: SubnetType.PRIVATE,
      name: defaultSubnetName(SubnetType.PRIVATE),
    },
  ];

  /**
   * The default subnet configuration if natGateways specified to be 0
   *
   * 1 Public and 1 Isolated Subnet per AZ evenly split
   */
  public static readonly DEFAULT_SUBNETS_NO_NAT: SubnetConfiguration[] = [
    {
      subnetType: SubnetType.PUBLIC,
      name: defaultSubnetName(SubnetType.PUBLIC),
    },
    {
      subnetType: SubnetType.ISOLATED,
      name: defaultSubnetName(SubnetType.ISOLATED),
    },
  ];

  /**
   * Import an exported VPC
   */
  public static fromVpcAttributes(scope: Construct, id: string, attrs: VpcAttributes): IVpc {
    return new ImportedVpc(scope, id, attrs, false);
  }

  /**
   * Import an existing VPC from by querying the AWS environment this stack is deployed to.
   *
   * This function only needs to be used to use VPCs not defined in your CDK
   * application. If you are looking to share a VPC between stacks, you can
   * pass the `Vpc` object between stacks and use it as normal.
   *
   * Calling this method will lead to a lookup when the CDK CLI is executed.
   * You can therefore not use any values that will only be available at
   * CloudFormation execution time (i.e., Tokens).
   *
   * The VPC information will be cached in `cdk.context.json` and the same VPC
   * will be used on future runs. To refresh the lookup, you will have to
   * evict the value from the cache using the `cdk context` command. See
   * https://docs.aws.amazon.com/cdk/latest/guide/context.html for more information.
   */
  public static fromLookup(scope: Construct, id: string, options: VpcLookupOptions): IVpc {
    if (Token.isUnresolved(options.vpcId)
      || Token.isUnresolved(options.vpcName)
      || Object.values(options.tags || {}).some(Token.isUnresolved)
      || Object.keys(options.tags || {}).some(Token.isUnresolved)) {
      throw new Error('All arguments to Vpc.fromLookup() must be concrete (no Tokens)');
    }

    const filter: {[key: string]: string} = makeTagFilter(options.tags);

    // We give special treatment to some tags
    if (options.vpcId) { filter['vpc-id'] = options.vpcId; }
    if (options.vpcName) { filter['tag:Name'] = options.vpcName; }
    if (options.isDefault !== undefined) {
      filter.isDefault = options.isDefault ? 'true' : 'false';
    }

    const attributes: cxapi.VpcContextResponse = ContextProvider.getValue(scope, {
      provider: cxschema.ContextProvider.VPC_PROVIDER,
      props: {
        filter,
        returnAsymmetricSubnets: true,
        subnetGroupNameTag: options.subnetGroupNameTag,
      } as cxschema.VpcContextQuery,
      dummyValue: undefined,
    }).value;

    return new LookedUpVpc(scope, id, attributes || DUMMY_VPC_PROPS, attributes === undefined);

    /**
     * Prefixes all keys in the argument with `tag:`.`
     */
    function makeTagFilter(tags: { [name: string]: string } | undefined): { [name: string]: string } {
      const result: { [name: string]: string } = {};
      for (const [name, value] of Object.entries(tags || {})) {
        result[`tag:${name}`] = value;
      }
      return result;
    }
  }

  /**
   * Identifier for this VPC
   */
  public readonly vpcId: string;

  /**
   * @attribute
   */
  public readonly vpcCidrBlock: string;

  /**
   * @attribute
   */
  public readonly vpcDefaultNetworkAcl: string;

  /**
   * @attribute
   */
  public readonly vpcCidrBlockAssociations: string[];

  /**
   * @attribute
   */
  public readonly vpcDefaultSecurityGroup: string;

  /**
   * @attribute
   */
  public readonly vpcIpv6CidrBlocks: string[];

  /**
   * List of public subnets in this VPC
   */
  public readonly publicSubnets: ISubnet[] = [];

  /**
   * List of private subnets in this VPC
   */
  public readonly privateSubnets: ISubnet[] = [];

  /**
   * List of isolated subnets in this VPC
   */
  public readonly isolatedSubnets: ISubnet[] = [];

  /**
   * AZs for this VPC
   */
  public readonly availabilityZones: string[];

  /**
   * Internet Gateway for the VPC. Note that in case the VPC is configured only
   * with ISOLATED subnets, this attribute will be `undefined`.
   */
  public readonly internetGatewayId?: string;

  public readonly internetConnectivityEstablished: IDependable;

  /**
   * Indicates if instances launched in this VPC will have public DNS hostnames.
   */
  public readonly dnsHostnamesEnabled: boolean;

  /**
   * Indicates if DNS support is enabled for this VPC.
   */
  public readonly dnsSupportEnabled: boolean;

  /**
   * The VPC resource
   */
  private readonly resource: CfnVPC;

  /**
   * The NetworkBuilder
   */
  private networkBuilder: NetworkBuilder;

  /**
   * Subnet configurations for this VPC
   */
  private subnetConfiguration: SubnetConfiguration[] = [];

  private readonly _internetConnectivityEstablished = new ConcreteDependable();

  /**
   * Vpc creates a VPC that spans a whole region.
   * It will automatically divide the provided VPC CIDR range, and create public and private subnets per Availability Zone.
   * Network routing for the public subnets will be configured to allow outbound access directly via an Internet Gateway.
   * Network routing for the private subnets will be configured to allow outbound access via a set of resilient NAT Gateways (one per AZ).
   */
  constructor(scope: Construct, id: string, props: VpcProps = {}) {
    super(scope, id);

    const stack = Stack.of(this);

    // Can't have enabledDnsHostnames without enableDnsSupport
    if (props.enableDnsHostnames && !props.enableDnsSupport) {
      throw new Error('To use DNS Hostnames, DNS Support must be enabled, however, it was explicitly disabled.');
    }

    const cidrBlock = ifUndefined(props.cidr, Vpc.DEFAULT_CIDR_RANGE);
    if (Token.isUnresolved(cidrBlock)) {
      throw new Error('\'cidr\' property must be a concrete CIDR string, got a Token (we need to parse it for automatic subdivision)');
    }

    this.networkBuilder = new NetworkBuilder(cidrBlock);

    this.dnsHostnamesEnabled = props.enableDnsHostnames == null ? true : props.enableDnsHostnames;
    this.dnsSupportEnabled = props.enableDnsSupport == null ? true : props.enableDnsSupport;
    const instanceTenancy = props.defaultInstanceTenancy || 'default';
    this.internetConnectivityEstablished = this._internetConnectivityEstablished;

    // Define a VPC using the provided CIDR range
    this.resource = new CfnVPC(this, 'Resource', {
      cidrBlock,
      enableDnsHostnames: this.dnsHostnamesEnabled,
      enableDnsSupport: this.dnsSupportEnabled,
      instanceTenancy,
    });

    this.vpcDefaultNetworkAcl = this.resource.attrDefaultNetworkAcl;
    this.vpcCidrBlockAssociations = this.resource.attrCidrBlockAssociations;
    this.vpcCidrBlock = this.resource.attrCidrBlock;
    this.vpcDefaultSecurityGroup = this.resource.attrDefaultSecurityGroup;
    this.vpcIpv6CidrBlocks = this.resource.attrIpv6CidrBlocks;

    this.node.applyAspect(new Tag(NAME_TAG, this.node.path));

    this.availabilityZones = stack.availabilityZones;

    const maxAZs = props.maxAzs !== undefined ? props.maxAzs : 3;
    this.availabilityZones = this.availabilityZones.slice(0, maxAZs);

    this.vpcId = this.resource.ref;

    const defaultSubnet = props.natGateways === 0 ? Vpc.DEFAULT_SUBNETS_NO_NAT : Vpc.DEFAULT_SUBNETS;
    this.subnetConfiguration = ifUndefined(props.subnetConfiguration, defaultSubnet);

    const natGatewayPlacement = props.natGatewaySubnets || { subnetType: SubnetType.PUBLIC };
    const natGatewayCount = determineNatGatewayCount(props.natGateways, this.subnetConfiguration, this.availabilityZones.length);

    // subnetConfiguration must be set before calling createSubnets
    this.createSubnets();

    const allowOutbound = this.subnetConfiguration.filter(
      subnet => (subnet.subnetType !== SubnetType.ISOLATED)).length > 0;

    // Create an Internet Gateway and attach it if necessary
    if (allowOutbound) {
      const igw = new CfnInternetGateway(this, 'IGW', {
      });

      this.internetGatewayId = igw.ref;

      this._internetConnectivityEstablished.add(igw);
      const att = new CfnVPCGatewayAttachment(this, 'VPCGW', {
        internetGatewayId: igw.ref,
        vpcId: this.resource.ref,
      });

      (this.publicSubnets as PublicSubnet[]).forEach(publicSubnet => {
        publicSubnet.addDefaultInternetRoute(igw.ref, att);
      });

      // if gateways are needed create them
      if (natGatewayCount > 0) {
        const provider = props.natGatewayProvider || NatProvider.gateway();
        this.createNatGateways(provider, natGatewayCount, natGatewayPlacement);
      }
    }

    if (props.vpnGateway && this.publicSubnets.length === 0 && this.privateSubnets.length === 0 && this.isolatedSubnets.length === 0) {
      throw new Error('Can not enable the VPN gateway while the VPC has no subnets at all');
    }

    if ((props.vpnConnections || props.vpnGatewayAsn) && props.vpnGateway === false) {
      throw new Error('Cannot specify `vpnConnections` or `vpnGatewayAsn` when `vpnGateway` is set to false.');
    }

    if (props.vpnGateway || props.vpnConnections || props.vpnGatewayAsn) {
      this.enableVpnGateway({
        amazonSideAsn: props.vpnGatewayAsn,
        type: VpnConnectionType.IPSEC_1,
        vpnRoutePropagation: props.vpnRoutePropagation,
      });

      const vpnConnections = props.vpnConnections || {};
      for (const [connectionId, connection] of Object.entries(vpnConnections)) {
        this.addVpnConnection(connectionId, connection);
      }
    }

    // Allow creation of gateway endpoints on VPC instantiation as those can be
    // immediately functional without further configuration. This is not the case
    // for interface endpoints where the security group must be configured.
    if (props.gatewayEndpoints) {
      const gatewayEndpoints = props.gatewayEndpoints || {};
      for (const [endpointId, endpoint] of Object.entries(gatewayEndpoints)) {
        this.addGatewayEndpoint(endpointId, endpoint);
      }
    }

    // Add flow logs to the VPC
    if (props.flowLogs) {
      const flowLogs = props.flowLogs || {};
      for (const [flowLogId, flowLog] of Object.entries(flowLogs)) {
        this.addFlowLog(flowLogId, flowLog);
      }
    }
  }

  /**
   * Adds a new S3 gateway endpoint to this VPC
   *
   * @deprecated use `addGatewayEndpoint()` instead
   */
  public addS3Endpoint(id: string, subnets?: SubnetSelection[]): GatewayVpcEndpoint {
    return new GatewayVpcEndpoint(this, id, {
      service: GatewayVpcEndpointAwsService.S3,
      vpc: this,
      subnets,
    });
  }

  /**
   * Adds a new DynamoDB gateway endpoint to this VPC
   *
   * @deprecated use `addGatewayEndpoint()` instead
   */
  public addDynamoDbEndpoint(id: string, subnets?: SubnetSelection[]): GatewayVpcEndpoint {
    return new GatewayVpcEndpoint(this, id, {
      service: GatewayVpcEndpointAwsService.DYNAMODB,
      vpc: this,
      subnets,
    });
  }

  private createNatGateways(provider: NatProvider, natCount: number, placement: SubnetSelection): void {
    const natSubnets: PublicSubnet[] = this.selectSubnetObjects(placement) as PublicSubnet[];
    for (const sub of natSubnets) {
      if (this.publicSubnets.indexOf(sub) === -1) {
        throw new Error(`natGatewayPlacement ${placement} contains non public subnet ${sub}`);
      }
    }

    provider.configureNat({
      vpc: this,
      natSubnets: natSubnets.slice(0, natCount),
      privateSubnets: this.privateSubnets as PrivateSubnet[],
    });
  }

  /**
   * createSubnets creates the subnets specified by the subnet configuration
   * array or creates the `DEFAULT_SUBNETS` configuration
   */
  private createSubnets() {
    const remainingSpaceSubnets: SubnetConfiguration[] = [];

    for (const subnet of this.subnetConfiguration) {
      if (subnet.cidrMask === undefined) {
        remainingSpaceSubnets.push(subnet);
        continue;
      }
      this.createSubnetResources(subnet, subnet.cidrMask);
    }

    const totalRemaining = remainingSpaceSubnets.length * this.availabilityZones.length;
    const cidrMaskForRemaing = this.networkBuilder.maskForRemainingSubnets(totalRemaining);
    for (const subnet of remainingSpaceSubnets) {
      this.createSubnetResources(subnet, cidrMaskForRemaing);
    }
  }

  private createSubnetResources(subnetConfig: SubnetConfiguration, cidrMask: number) {
    this.availabilityZones.forEach((zone, index) => {
      if (subnetConfig.reserved === true) {
        // For reserved subnets, just allocate ip space but do not create any resources
        this.networkBuilder.addSubnet(cidrMask);
        return;
      }

      const name = subnetId(subnetConfig.name, index);
      const subnetProps: SubnetProps = {
        availabilityZone: zone,
        vpcId: this.vpcId,
        cidrBlock: this.networkBuilder.addSubnet(cidrMask),
        mapPublicIpOnLaunch: (subnetConfig.subnetType === SubnetType.PUBLIC),
      };

      let subnet: Subnet;
      switch (subnetConfig.subnetType) {
        case SubnetType.PUBLIC:
          const publicSubnet = new PublicSubnet(this, name, subnetProps);
          this.publicSubnets.push(publicSubnet);
          subnet = publicSubnet;
          break;
        case SubnetType.PRIVATE:
          const privateSubnet = new PrivateSubnet(this, name, subnetProps);
          this.privateSubnets.push(privateSubnet);
          subnet = privateSubnet;
          break;
        case SubnetType.ISOLATED:
          const isolatedSubnet = new PrivateSubnet(this, name, subnetProps);
          this.isolatedSubnets.push(isolatedSubnet);
          subnet = isolatedSubnet;
          break;
        default:
          throw new Error(`Unrecognized subnet type: ${subnetConfig.subnetType}`);
      }

      // These values will be used to recover the config upon provider import
      const includeResourceTypes = [CfnSubnet.CFN_RESOURCE_TYPE_NAME];
<<<<<<< HEAD
      subnet.construct.applyAspect(new Tag(SUBNETNAME_TAG, subnetConfig.name, { includeResourceTypes }));
      subnet.construct.applyAspect(new Tag(SUBNETTYPE_TAG, subnetTypeTagValue(subnetConfig.subnetType), { includeResourceTypes }));
=======
      subnet.node.applyAspect(new Tag(SUBNETNAME_TAG, subnetConfig.name, {includeResourceTypes}));
      subnet.node.applyAspect(new Tag(SUBNETTYPE_TAG, subnetTypeTagValue(subnetConfig.subnetType), {includeResourceTypes}));
>>>>>>> ce34c036
    });
  }
}

const SUBNETTYPE_TAG = 'aws-cdk:subnet-type';
const SUBNETNAME_TAG = 'aws-cdk:subnet-name';

function subnetTypeTagValue(type: SubnetType) {
  switch (type) {
    case SubnetType.PUBLIC: return 'Public';
    case SubnetType.PRIVATE: return 'Private';
    case SubnetType.ISOLATED: return 'Isolated';
  }
}

/**
 * Specify configuration parameters for a VPC subnet
 */
export interface SubnetProps {

  /**
   * The availability zone for the subnet
   */
  readonly availabilityZone: string;

  /**
   * The VPC which this subnet is part of
   */
  readonly vpcId: string;

  /**
   * The CIDR notation for this subnet
   */
  readonly cidrBlock: string;

  /**
   * Controls if a public IP is associated to an instance at launch
   *
   * @default true in Subnet.Public, false in Subnet.Private or Subnet.Isolated.
   */
  readonly mapPublicIpOnLaunch?: boolean;
}

/**
 * Represents a new VPC subnet resource
 *
 * @resource AWS::EC2::Subnet
 */
export class Subnet extends Resource implements ISubnet {

  public static isVpcSubnet(x: any): x is Subnet {
    return VPC_SUBNET_SYMBOL in x;
  }

  public static fromSubnetAttributes(scope: Construct, id: string, attrs: SubnetAttributes): ISubnet {
    return new ImportedSubnet(scope, id, attrs);
  }

  /**
   * Import existing subnet from id.
   */
  // eslint-disable-next-line no-shadow
  public static fromSubnetId(scope: Construct, id: string, subnetId: string): ISubnet {
    return this.fromSubnetAttributes(scope, id, { subnetId });
  }

  /**
   * The Availability Zone the subnet is located in
   */
  public readonly availabilityZone: string;

  /**
   * The subnetId for this particular subnet
   */
  public readonly subnetId: string;

  /**
   * @attribute
   */
  public readonly subnetVpcId: string;

  /**
   * @attribute
   */
  public readonly subnetAvailabilityZone: string;

  /**
   * @attribute
   */
  public readonly subnetIpv6CidrBlocks: string[];

  /**
   * @attribute
   */
  public readonly subnetNetworkAclAssociationId: string;

  /**
   * Parts of this VPC subnet
   */
  public readonly dependencyElements: IDependable[] = [];

  /**
   * The routeTableId attached to this subnet.
   */
  public readonly routeTable: IRouteTable;

  public readonly internetConnectivityEstablished: IDependable;

  private readonly _internetConnectivityEstablished = new ConcreteDependable();

  private _networkAcl: INetworkAcl;

  constructor(scope: Construct, id: string, props: SubnetProps) {
    super(scope, id);

    Object.defineProperty(this, VPC_SUBNET_SYMBOL, { value: true });

    this.node.applyAspect(new Tag(NAME_TAG, this.node.path));

    this.availabilityZone = props.availabilityZone;
    const subnet = new CfnSubnet(this, 'Subnet', {
      vpcId: props.vpcId,
      cidrBlock: props.cidrBlock,
      availabilityZone: props.availabilityZone,
      mapPublicIpOnLaunch: props.mapPublicIpOnLaunch,
    });
    this.subnetId = subnet.ref;
    this.subnetVpcId = subnet.attrVpcId;
    this.subnetAvailabilityZone = subnet.attrAvailabilityZone;
    this.subnetIpv6CidrBlocks = subnet.attrIpv6CidrBlocks;

    // subnet.attrNetworkAclAssociationId is the default ACL after the subnet
    // was just created. However, the ACL can be replaced at a later time.
    this._networkAcl = NetworkAcl.fromNetworkAclId(this, 'Acl', subnet.attrNetworkAclAssociationId);
    this.subnetNetworkAclAssociationId = Lazy.stringValue({ produce: () => this._networkAcl.networkAclId });
    this.node.defaultChild = subnet;

    const table = new CfnRouteTable(this, 'RouteTable', {
      vpcId: props.vpcId,
    });
    this.routeTable = { routeTableId: table.ref };

    // Associate the public route table for this subnet, to this subnet
    new CfnSubnetRouteTableAssociation(this, 'RouteTableAssociation', {
      subnetId: this.subnetId,
      routeTableId: table.ref,
    });

    this.internetConnectivityEstablished = this._internetConnectivityEstablished;
  }

  /**
   * Create a default route that points to a passed IGW, with a dependency
   * on the IGW's attachment to the VPC.
   *
   * @param gatewayId the logical ID (ref) of the gateway attached to your VPC
   * @param gatewayAttachment the gateway attachment construct to be added as a dependency
   */
  public addDefaultInternetRoute(gatewayId: string, gatewayAttachment: IDependable) {
    const route = new CfnRoute(this, 'DefaultRoute', {
      routeTableId: this.routeTable.routeTableId,
      destinationCidrBlock: '0.0.0.0/0',
      gatewayId,
    });
    route.node.addDependency(gatewayAttachment);

    // Since the 'route' depends on the gateway attachment, just
    // depending on the route is enough.
    this._internetConnectivityEstablished.add(route);
  }

  /**
   * Network ACL associated with this Subnet
   *
   * Upon creation, this is the default ACL which allows all traffic, except
   * explicit DENY entries that you add.
   *
   * You can replace it with a custom ACL which denies all traffic except
   * the explic it ALLOW entries that you add by creating a `NetworkAcl`
   * object and calling `associateNetworkAcl()`.
   */
  public get networkAcl(): INetworkAcl {
    return this._networkAcl;
  }

  /**
   * Adds an entry to this subnets route table that points to the passed NATGatwayId
   * @param natGatewayId The ID of the NAT gateway
   */
  public addDefaultNatRoute(natGatewayId: string) {
    this.addRoute('DefaultRoute', {
      routerType: RouterType.NAT_GATEWAY,
      routerId: natGatewayId,
      enablesInternetConnectivity: true,
    });
  }

  /**
   * Adds an entry to this subnets route table
   */
  public addRoute(id: string, options: AddRouteOptions) {
    if (options.destinationCidrBlock && options.destinationIpv6CidrBlock) {
      throw new Error('Cannot specify both \'destinationCidrBlock\' and \'destinationIpv6CidrBlock\'');
    }

    const route = new CfnRoute(this, id, {
      routeTableId: this.routeTable.routeTableId,
      destinationCidrBlock: options.destinationCidrBlock || (options.destinationIpv6CidrBlock === undefined ? '0.0.0.0/0' : undefined),
      destinationIpv6CidrBlock: options.destinationIpv6CidrBlock,
      [routerTypeToPropName(options.routerType)]: options.routerId,
    });

    if (options.enablesInternetConnectivity) {
      this._internetConnectivityEstablished.add(route);
    }
  }

  public associateNetworkAcl(id: string, networkAcl: INetworkAcl) {
    this._networkAcl = networkAcl;

    const scope = Construct.isConstruct(networkAcl) ? networkAcl : this;
    const other = Construct.isConstruct(networkAcl) ? this : networkAcl;
    new SubnetNetworkAclAssociation(scope, id + other.node.uniqueId, {
      networkAcl,
      subnet: this,
    });
  }
}

/**
 * Options for adding a new route to a subnet
 */
export interface AddRouteOptions {
  /**
   * IPv4 range this route applies to
   *
   * @default '0.0.0.0/0'
   */
  readonly destinationCidrBlock?: string;

  /**
   * IPv6 range this route applies to
   *
   * @default - Uses IPv6
   */
  readonly destinationIpv6CidrBlock?: string;

  /**
   * What type of router to route this traffic to
   */
  readonly routerType: RouterType;

  /**
   * The ID of the router
   *
   * Can be an instance ID, gateway ID, etc, depending on the router type.
   */
  readonly routerId: string;

  /**
   * Whether this route will enable internet connectivity
   *
   * If true, this route will be added before any AWS resources that depend
   * on internet connectivity in the VPC will be created.
   *
   * @default false
   */
  readonly enablesInternetConnectivity?: boolean;
}

/**
 * Type of router used in route
 */
export enum RouterType {
  /**
   * Egress-only Internet Gateway
   */
  EGRESS_ONLY_INTERNET_GATEWAY = 'EgressOnlyInternetGateway',

  /**
   * Internet Gateway
   */
  GATEWAY = 'Gateway',

  /**
   * Instance
   */
  INSTANCE = 'Instance',

  /**
   * NAT Gateway
   */
  NAT_GATEWAY = 'NatGateway',

  /**
   * Network Interface
   */
  NETWORK_INTERFACE = 'NetworkInterface',

  /**
   * VPC peering connection
   */
  VPC_PEERING_CONNECTION = 'VpcPeeringConnection',
}

function routerTypeToPropName(routerType: RouterType) {
  return ({
    [RouterType.EGRESS_ONLY_INTERNET_GATEWAY]: 'egressOnlyInternetGatewayId',
    [RouterType.GATEWAY]: 'gatewayId',
    [RouterType.INSTANCE]: 'instanceId',
    [RouterType.NAT_GATEWAY]: 'natGatewayId',
    [RouterType.NETWORK_INTERFACE]: 'networkInterfaceId',
    [RouterType.VPC_PEERING_CONNECTION]: 'vpcPeeringConnectionId',
  })[routerType];
}

export interface PublicSubnetProps extends SubnetProps {

}

export interface IPublicSubnet extends ISubnet { }

export interface PublicSubnetAttributes extends SubnetAttributes { }

/**
 * Represents a public VPC subnet resource
 */
export class PublicSubnet extends Subnet implements IPublicSubnet {

  public static fromPublicSubnetAttributes(scope: Construct, id: string, attrs: PublicSubnetAttributes): IPublicSubnet {
    return new ImportedSubnet(scope, id, attrs);
  }

  constructor(scope: Construct, id: string, props: PublicSubnetProps) {
    super(scope, id, props);
  }

  /**
   * Creates a new managed NAT gateway attached to this public subnet.
   * Also adds the EIP for the managed NAT.
   * @returns A ref to the the NAT Gateway ID
   */
  public addNatGateway() {
    // Create a NAT Gateway in this public subnet
    const ngw = new CfnNatGateway(this, 'NATGateway', {
      subnetId: this.subnetId,
      allocationId: new CfnEIP(this, 'EIP', {
        domain: 'vpc',
      }).attrAllocationId,
    });
    return ngw;
  }
}

export interface PrivateSubnetProps extends SubnetProps {

}

export interface IPrivateSubnet extends ISubnet { }

export interface PrivateSubnetAttributes extends SubnetAttributes { }

/**
 * Represents a private VPC subnet resource
 */
export class PrivateSubnet extends Subnet implements IPrivateSubnet {

  public static fromPrivateSubnetAttributes(scope: Construct, id: string, attrs: PrivateSubnetAttributes): IPrivateSubnet {
    return new ImportedSubnet(scope, id, attrs);
  }

  constructor(scope: Construct, id: string, props: PrivateSubnetProps) {
    super(scope, id, props);
  }
}

function ifUndefined<T>(value: T | undefined, defaultValue: T): T {
  return value !== undefined ? value : defaultValue;
}

class ImportedVpc extends VpcBase {
  public readonly vpcId: string;
  public readonly publicSubnets: ISubnet[];
  public readonly privateSubnets: ISubnet[];
  public readonly isolatedSubnets: ISubnet[];
  public readonly availabilityZones: string[];
  public readonly internetConnectivityEstablished: IDependable = new ConcreteDependable();
  private readonly cidr?: string | undefined;

  constructor(scope: Construct, id: string, props: VpcAttributes, isIncomplete: boolean) {
    super(scope, id);

    this.vpcId = props.vpcId;
    this.cidr = props.vpcCidrBlock;
    this.availabilityZones = props.availabilityZones;
    this._vpnGatewayId = props.vpnGatewayId;
    this.incompleteSubnetDefinition = isIncomplete;

    /* eslint-disable max-len */
    const pub = new ImportSubnetGroup(props.publicSubnetIds, props.publicSubnetNames, props.publicSubnetRouteTableIds, SubnetType.PUBLIC, this.availabilityZones, 'publicSubnetIds', 'publicSubnetNames', 'publicSubnetRouteTableIds');
    const priv = new ImportSubnetGroup(props.privateSubnetIds, props.privateSubnetNames, props.privateSubnetRouteTableIds, SubnetType.PRIVATE, this.availabilityZones, 'privateSubnetIds', 'privateSubnetNames', 'privateSubnetRouteTableIds');
    const iso = new ImportSubnetGroup(props.isolatedSubnetIds, props.isolatedSubnetNames, props.isolatedSubnetRouteTableIds, SubnetType.ISOLATED, this.availabilityZones, 'isolatedSubnetIds', 'isolatedSubnetNames', 'isolatedSubnetRouteTableIds');
    /* eslint-enable max-len */

    this.publicSubnets = pub.import(this);
    this.privateSubnets = priv.import(this);
    this.isolatedSubnets = iso.import(this);
  }

  public get vpcCidrBlock(): string {
    if (this.cidr === undefined) {
      throw new Error('Cannot perform this operation: \'vpcCidrBlock\' was not supplied when creating this VPC');
    }
    return this.cidr;
  }
}

class LookedUpVpc extends VpcBase {
  public readonly vpcId: string;
  public readonly vpnGatewayId: string | undefined;
  public readonly internetConnectivityEstablished: IDependable = new ConcreteDependable();
  public readonly availabilityZones: string[];
  public readonly publicSubnets: ISubnet[];
  public readonly privateSubnets: ISubnet[];
  public readonly isolatedSubnets: ISubnet[];
  private readonly cidr?: string | undefined;

  constructor(scope: Construct, id: string, props: cxapi.VpcContextResponse, isIncomplete: boolean) {
    super(scope, id);

    this.vpcId = props.vpcId;
    this.cidr = props.vpcCidrBlock;
    this._vpnGatewayId = props.vpnGatewayId;
    this.incompleteSubnetDefinition = isIncomplete;

    const subnetGroups = props.subnetGroups || [];
    const availabilityZones = Array.from(new Set<string>(flatMap(subnetGroups, subnetGroup => {
      return subnetGroup.subnets.map(subnet => subnet.availabilityZone);
    })));
    availabilityZones.sort((az1, az2) => az1.localeCompare(az2));
    this.availabilityZones = availabilityZones;

    this.publicSubnets = this.extractSubnetsOfType(subnetGroups, cxapi.VpcSubnetGroupType.PUBLIC);
    this.privateSubnets = this.extractSubnetsOfType(subnetGroups, cxapi.VpcSubnetGroupType.PRIVATE);
    this.isolatedSubnets = this.extractSubnetsOfType(subnetGroups, cxapi.VpcSubnetGroupType.ISOLATED);
  }

  public get vpcCidrBlock(): string {
    if (this.cidr === undefined) {
      // Value might be cached from an old CLI version, so bumping the CX API protocol to
      // force the value to exist would not have helped.
      throw new Error('Cannot perform this operation: \'vpcCidrBlock\' was not found when looking up this VPC. Use a newer version of the CDK CLI and clear the old context value.');
    }
    return this.cidr;
  }

  private extractSubnetsOfType(subnetGroups: cxapi.VpcSubnetGroup[], subnetGroupType: cxapi.VpcSubnetGroupType): ISubnet[] {
    return flatMap(subnetGroups.filter(subnetGroup => subnetGroup.type === subnetGroupType),
      subnetGroup => this.subnetGroupToSubnets(subnetGroup));
  }

  private subnetGroupToSubnets(subnetGroup: cxapi.VpcSubnetGroup): ISubnet[] {
    const ret = new Array<ISubnet>();
    for (let i = 0; i < subnetGroup.subnets.length; i++) {
      const vpcSubnet = subnetGroup.subnets[i];
      ret.push(Subnet.fromSubnetAttributes(this, `${subnetGroup.name}Subnet${i + 1}`, {
        availabilityZone: vpcSubnet.availabilityZone,
        subnetId: vpcSubnet.subnetId,
        routeTableId: vpcSubnet.routeTableId,
      }));
    }
    return ret;
  }
}

function flatMap<T, U>(xs: T[], fn: (x: T) => U[]): U[] {
  const ret = new Array<U>();
  for (const x of xs) {
    ret.push(...fn(x));
  }
  return ret;
}

class CompositeDependable implements IDependable {
  private readonly dependables = new Array<IDependable>();

  constructor() {
    const self = this;
    DependableTrait.implement(this, {
      get dependencyRoots() {
        const ret = new Array<IConstruct>();
        for (const dep of self.dependables) {
          ret.push(...DependableTrait.get(dep).dependencyRoots);
        }
        return ret;
      },
    });
  }

  /**
   * Add a construct to the dependency roots
   */
  public add(dep: IDependable) {
    this.dependables.push(dep);
  }
}

/**
 * Invoke a function on a value (for its side effect) and return the value
 */
function tap<T>(x: T, fn: (x: T) => void): T {
  fn(x);
  return x;
}

class ImportedSubnet extends Resource implements ISubnet, IPublicSubnet, IPrivateSubnet {
  public readonly internetConnectivityEstablished: IDependable = new ConcreteDependable();
  public readonly subnetId: string;
  public readonly routeTable: IRouteTable;
  private readonly _availabilityZone?: string;

  constructor(scope: Construct, id: string, attrs: SubnetAttributes) {
    super(scope, id);

    if (!attrs.routeTableId) {
      const ref = Token.isUnresolved(attrs.subnetId)
        ? `at '${scope.node.path}/${id}'`
        : `'${attrs.subnetId}'`;
      // eslint-disable-next-line max-len
      scope.node.addWarning(`No routeTableId was provided to the subnet ${ref}. Attempting to read its .routeTable.routeTableId will return null/undefined. (More info: https://github.com/aws/aws-cdk/pull/3171)`);
    }

    this._availabilityZone = attrs.availabilityZone;
    this.subnetId = attrs.subnetId;
    this.routeTable = {
      // Forcing routeTableId to pretend non-null to maintain backwards-compatibility. See https://github.com/aws/aws-cdk/pull/3171
      routeTableId: attrs.routeTableId!,
    };
  }

  public get availabilityZone(): string {
    if (!this._availabilityZone) {
      // eslint-disable-next-line max-len
      throw new Error("You cannot reference a Subnet's availability zone if it was not supplied. Add the availabilityZone when importing using Subnet.fromSubnetAttributes()");
    }
    return this._availabilityZone;
  }

  public associateNetworkAcl(id: string, networkAcl: INetworkAcl): void {
    const scope = Construct.isConstruct(networkAcl) ? networkAcl : this;
    const other = Construct.isConstruct(networkAcl) ? this : networkAcl;
    new SubnetNetworkAclAssociation(scope, id + other.node.uniqueId, {
      networkAcl,
      subnet: this,
    });
  }
}

/**
 * Determine (and validate) the NAT gateway count w.r.t. the rest of the subnet configuration
 *
 * We have the following requirements:
 *
 * - NatGatewayCount = 0 ==> there are no private subnets
 * - NatGatewayCount > 0 ==> there must be public subnets
 *
 * Do we want to require that there are private subnets if there are NatGateways?
 * They seem pointless but I see no reason to prevent it.
 */
function determineNatGatewayCount(requestedCount: number | undefined, subnetConfig: SubnetConfiguration[], azCount: number) {
  const hasPrivateSubnets = subnetConfig.some(c => c.subnetType === SubnetType.PRIVATE && !c.reserved);
  const hasPublicSubnets = subnetConfig.some(c => c.subnetType === SubnetType.PUBLIC);

  const count = requestedCount !== undefined ? Math.min(requestedCount, azCount) : (hasPrivateSubnets ? azCount : 0);

  if (count === 0 && hasPrivateSubnets) {
    // eslint-disable-next-line max-len
    throw new Error('If you do not want NAT gateways (natGateways=0), make sure you don\'t configure any PRIVATE subnets in \'subnetConfiguration\' (make them PUBLIC or ISOLATED instead)');
  }

  if (count > 0 && !hasPublicSubnets) {
    // eslint-disable-next-line max-len
    throw new Error(`If you configure PRIVATE subnets in 'subnetConfiguration', you must also configure PUBLIC subnets to put the NAT gateways into (got ${JSON.stringify(subnetConfig)}.`);
  }

  return count;
}

/**
 * There are returned when the provider has not supplied props yet
 *
 * It's only used for testing and on the first run-through.
 */
const DUMMY_VPC_PROPS: cxapi.VpcContextResponse = {
  availabilityZones: [],
  vpcCidrBlock: '1.2.3.4/5',
  isolatedSubnetIds: undefined,
  isolatedSubnetNames: undefined,
  isolatedSubnetRouteTableIds: undefined,
  privateSubnetIds: undefined,
  privateSubnetNames: undefined,
  privateSubnetRouteTableIds: undefined,
  publicSubnetIds: undefined,
  publicSubnetNames: undefined,
  publicSubnetRouteTableIds: undefined,
  subnetGroups: [
    {
      name: 'Public',
      type: cxapi.VpcSubnetGroupType.PUBLIC,
      subnets: [
        {
          availabilityZone: 'dummy1a',
          subnetId: 's-12345',
          routeTableId: 'rtb-12345s',
          cidr: '1.2.3.4/5',
        },
        {
          availabilityZone: 'dummy1b',
          subnetId: 's-67890',
          routeTableId: 'rtb-67890s',
          cidr: '1.2.3.4/5',
        },
      ],
    },
    {
      name: 'Private',
      type: cxapi.VpcSubnetGroupType.PRIVATE,
      subnets: [
        {
          availabilityZone: 'dummy1a',
          subnetId: 'p-12345',
          routeTableId: 'rtb-12345p',
          cidr: '1.2.3.4/5',
        },
        {
          availabilityZone: 'dummy1b',
          subnetId: 'p-67890',
          routeTableId: 'rtb-57890p',
          cidr: '1.2.3.4/5',
        },
      ],
    },
  ],
  vpcId: 'vpc-12345',
};<|MERGE_RESOLUTION|>--- conflicted
+++ resolved
@@ -1369,13 +1369,8 @@
 
       // These values will be used to recover the config upon provider import
       const includeResourceTypes = [CfnSubnet.CFN_RESOURCE_TYPE_NAME];
-<<<<<<< HEAD
-      subnet.construct.applyAspect(new Tag(SUBNETNAME_TAG, subnetConfig.name, { includeResourceTypes }));
-      subnet.construct.applyAspect(new Tag(SUBNETTYPE_TAG, subnetTypeTagValue(subnetConfig.subnetType), { includeResourceTypes }));
-=======
-      subnet.node.applyAspect(new Tag(SUBNETNAME_TAG, subnetConfig.name, {includeResourceTypes}));
-      subnet.node.applyAspect(new Tag(SUBNETTYPE_TAG, subnetTypeTagValue(subnetConfig.subnetType), {includeResourceTypes}));
->>>>>>> ce34c036
+      subnet.node.applyAspect(new Tag(SUBNETNAME_TAG, subnetConfig.name, { includeResourceTypes }));
+      subnet.node.applyAspect(new Tag(SUBNETTYPE_TAG, subnetTypeTagValue(subnetConfig.subnetType), { includeResourceTypes }));
     });
   }
 }
