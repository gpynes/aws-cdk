--- conflicted
+++ resolved
@@ -226,13 +226,8 @@
 
 class ImportedStateMachine extends cdk.Construct implements IStateMachine {
     public readonly stateMachineArn: string;
-<<<<<<< HEAD
-    constructor(scope: cdk.Construct, scid: string, props: ImportedStateMachineProps) {
+    constructor(scope: cdk.Construct, scid: string, private readonly props: StateMachineImportProps) {
         super(scope, scid);
-=======
-    constructor(parent: cdk.Construct, id: string, private readonly props: StateMachineImportProps) {
-        super(parent, id);
->>>>>>> 9c91b20f
         this.stateMachineArn = props.stateMachineArn;
     }
 
