--- conflicted
+++ resolved
@@ -54,13 +54,8 @@
   "devDependencies": {
     "@types/js-base64": "^2.3.1",
     "@types/lodash": "^4.14.118",
-<<<<<<< HEAD
-    "cdk-build-tools": "^0.17.0",
-    "cfn2ts": "^0.17.0",
-=======
     "cdk-build-tools": "^0.18.1",
     "cfn2ts": "^0.18.1",
->>>>>>> da6a7991
     "fast-check": "^1.7.0",
     "lodash": "^4.17.11",
     "pkglint": "^0.18.1"
